--- conflicted
+++ resolved
@@ -9,9 +9,6 @@
 
 
 class BaseGaussianMixture(metaclass=ABCMeta):
-<<<<<<< HEAD
-    def __init__(self, weight_model: BaseWeights, mu_prior=None, lambda_prior=1,
-=======
     """
     Base class for Gaussian Mixture Models
 
@@ -20,96 +17,19 @@
 
     Parameters
     ----------
-    weight_model : pyrichlet.weight_model, default=None
-        The weighting model for the mixing components
-    mu_prior : {array, np.array}, default=None
-        The prior centering parameter of the prior normal - inverse Wishart
-        distribution. If None, the mean of the obserbations to fit will be used
-    lambda_prior : float, default=1
-        The precision parameter of the prior normal - inverse Wishart
-        distribution.
-    psi_prior : {array, np.array, np.matrix}, default=None
-        The inverse scale matrix of the prior normal - inverse Wishart
-        distribution. If None, the sample variance-covariance matrix will be
-        used.
-    nu_prior : float, default=None
-        The degrees of freedom of the prior normal - inverse Wishart
-        distribution. If None, the dimension of the scale matrix will be used.
-    total_iter : int, default=1000
-        The total number of steps in the Gibbs sampler algorithm.
-    burn_in : int, default=100
-        The number of steps in the Gibbs sampler to discard in expected a
-        posteriori (EAP) estimations.
-    subsample_steps : int, default=1
-        The number of steps to draw before saving the realizations. The steps
-        between savings will be discarded.
-    show_progress : bool, default=False
-        Whether to display the progress with tqdm.
-     rng: {np.random.Generator, int}, default=None
-        The PRNG to use for sampling.
-
     Attributes
     ----------
-    base_estimator_ : ExtraTreeRegressor instance
-        The child estimator template used to create the collection of
-        fitted sub-estimators.
-    estimators_ : list of ExtraTreeRegressor instances
-        The collection of fitted sub-estimators.
-    estimators_features_ : list of ndarray
-        The subset of drawn features for each base estimator.
-    estimators_samples_ : list of ndarray
-        The subset of drawn samples (i.e., the in-bag samples) for each base
-        estimator.
-    max_samples_ : int
-        The actual number of samples.
-    offset_ : float
-        Offset used to define the decision function from the raw scores. We
-        have the relation: ``decision_function = score_samples - offset_``.
-        ``offset_`` is defined as follows. When the contamination parameter is
-        set to "auto", the offset is equal to -0.5 as the scores of inliers are
-        close to 0 and the scores of outliers are close to -1. When a
-        contamination parameter different than "auto" is provided, the offset
-        is defined in such a way we obtain the expected number of outliers
-        (samples with decision function < 0) in training.
-        .. versionadded:: 0.20
-    n_features_ : int
-        The number of features when ``fit`` is performed.
-        .. deprecated:: 1.0
-            Attribute `n_features_` was deprecated in version 1.0 and will be
-            removed in 1.2. Use `n_features_in_` instead.
     Notes
     -----
-    The implementation is based on an ensemble of ExtraTreeRegressor. The
-    maximum depth of each tree is set to ``ceil(log_2(n))`` where
-    :math:`n` is the number of samples used to build the tree
-    (see (Liu et al., 2008) for more details).
     References
     ----------
-    .. [1] Liu, Fei Tony, Ting, Kai Ming and Zhou, Zhi-Hua. "Isolation forest."
-           Data Mining, 2008. ICDM'08. Eighth IEEE International Conference on.
-    .. [2] Liu, Fei Tony, Ting, Kai Ming and Zhou, Zhi-Hua. "Isolation-based
-           anomaly detection." ACM Transactions on Knowledge Discovery from
-           Data (TKDD) 6.1 (2012): 3.
     See Also
     ----------
-    sklearn.covariance.EllipticEnvelope : An object for detecting outliers in a
-        Gaussian distributed dataset.
-    sklearn.svm.OneClassSVM : Unsupervised Outlier Detection.
-        Estimate the support of a high-dimensional distribution.
-        The implementation is based on libsvm.
-    sklearn.neighbors.LocalOutlierFactor : Unsupervised Outlier Detection
-        using Local Outlier Factor (LOF).
     Examples
     --------
-    >>> from sklearn.ensemble import IsolationForest
-    >>> X = [[-1.1], [0.3], [0.5], [100]]
-    >>> clf = IsolationForest(random_state=0).fit(X)
-    >>> clf.predict([[0.1], [0], [90]])
-    array([ 1,  1, -1])
     """
 
     def __init__(self, weight_model=None, mu_prior=None, lambda_prior=1,
->>>>>>> e4431e18
                  psi_prior=None, nu_prior=None, total_iter=1000, burn_in=100,
                  subsample_steps=1, show_progress=False, rng=None):
         """
@@ -216,7 +136,6 @@
             self._complete_atoms()
         self._train_gibbs()
 
-<<<<<<< HEAD
     def fit_em(self, y, n=10, warm_start=False):
         if isinstance(y, pd.DataFrame):
             self.y = y.to_numpy()
@@ -255,10 +174,7 @@
             self.d = self.weight_model.random_assignment(len(self.y))
             self._complete_atoms()
         self._train_em()
-=======
-    def fit_variational(self, y, n=10, warm_start=False):
-        pass
->>>>>>> e4431e18
+
 
     def _update_weights(self):
         self.weight_model.fit(self.d)
